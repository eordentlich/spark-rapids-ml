#
# Copyright (c) 2023, NVIDIA CORPORATION.
#
# Licensed under the Apache License, Version 2.0 (the "License");
# you may not use this file except in compliance with the License.
# You may obtain a copy of the License at
#
#     http://www.apache.org/licenses/LICENSE-2.0
#
# Unless required by applicable law or agreed to in writing, software
# distributed under the License is distributed on an "AS IS" BASIS,
# WITHOUT WARRANTIES OR CONDITIONS OF ANY KIND, either express or implied.
# See the License for the specific language governing permissions and
# limitations under the License.
#
from typing import (
    TYPE_CHECKING,
    Any,
    Callable,
    Dict,
    List,
    Optional,
    Tuple,
    Type,
    TypeVar,
    Union,
    cast,
)

from pyspark.ml.common import _py2java
from pyspark.ml.evaluation import Evaluator, MulticlassClassificationEvaluator

from .metrics import EvalMetricInfo, transform_evaluate_metric
from .metrics.MulticlassMetrics import MulticlassMetrics

if TYPE_CHECKING:
    from pyspark.ml._typing import ParamMap

import numpy as np
import pandas as pd
from pyspark import Row, TaskContext, keyword_only
from pyspark.ml.classification import BinaryRandomForestClassificationSummary
from pyspark.ml.classification import (
    LogisticRegressionModel as SparkLogisticRegressionModel,
)
from pyspark.ml.classification import (
    LogisticRegressionSummary,
    LogisticRegressionTrainingSummary,
)
from pyspark.ml.classification import (
    RandomForestClassificationModel as SparkRandomForestClassificationModel,
)
from pyspark.ml.classification import (
    RandomForestClassificationSummary,
    _LogisticRegressionParams,
    _RandomForestClassifierParams,
)
from pyspark.ml.linalg import DenseMatrix, Matrix, Vector, Vectors
from pyspark.ml.param.shared import HasLabelCol, HasProbabilityCol, HasRawPredictionCol
from pyspark.sql import Column, DataFrame
from pyspark.sql.functions import col
from pyspark.sql.types import (
    ArrayType,
    DoubleType,
    FloatType,
    IntegerType,
    IntegralType,
    StringType,
    StructField,
    StructType,
)

from .core import (
    CumlT,
    FitInputType,
    TransformInputType,
    _ConstructFunc,
    _CumlEstimatorSupervised,
    _CumlModelWithPredictionCol,
    _EvaluateFunc,
    _TransformFunc,
    alias,
    param_alias,
    pred,
)
from .params import HasFeaturesCols, _CumlClass, _CumlParams
from .tree import (
    _RandomForestClass,
    _RandomForestCumlParams,
    _RandomForestEstimator,
    _RandomForestModel,
)
from .utils import (
    PartitionDescriptor,
    _ArrayOrder,
    _concat_and_free,
    _get_spark_session,
    get_logger,
    java_uid,
)

T = TypeVar("T")


class _ClassificationModelEvaluationMixIn:
    # https://github.com/python/mypy/issues/5868#issuecomment-437690894 to bypass mypy checking
    _this_model: Union["RandomForestClassificationModel", "LogisticRegressionModel"]

    def _get_evaluate_fn(self, eval_metric_info: EvalMetricInfo) -> _EvaluateFunc:
        def _evaluate(
            input: TransformInputType,
            transformed: TransformInputType,
        ) -> pd.DataFrame:
            # calculate the count of (label, prediction)
            # TBD: keep all intermediate transform output on gpu as long as possible to avoid copies

            if eval_metric_info.eval_metric == transform_evaluate_metric.accuracy_like:
                comb = pd.DataFrame(
                    {
                        "label": input[alias.label],
                        "prediction": transformed[pred.prediction],
                    }
                )
                confusion = (
                    comb.groupby(["label", "prediction"])
                    .size()
                    .reset_index(name="total")
                )

                return confusion
            else:
                # once data is maintained on gpu replace with cuml.metrics.log_loss
                from spark_rapids_ml.metrics.MulticlassMetrics import log_loss

                _log_loss = log_loss(
                    np.array(input[alias.label]),
                    np.array(list(transformed[pred.probability])),
                    eval_metric_info.eps,
                )

                _log_loss_pdf = pd.DataFrame(
                    {"total": [len(input[alias.label])], "log_loss": [_log_loss]}
                )

                return _log_loss_pdf

        return _evaluate

    def _transformEvaluate(
        self,
        dataset: DataFrame,
        evaluator: Evaluator,
        params: Optional["ParamMap"] = None,
    ) -> List[float]:
        """
        Transforms and evaluates the input dataset with optional parameters in a single pass.

        Parameters
        ----------
        dataset : :py:class:`pyspark.sql.DataFrame`
            a dataset that contains labels/observations and predictions
        evaluator: :py:class:`pyspark.ml.evaluation.Evaluator`
            an evaluator user intends to use
        params : dict, optional
            an optional param map that overrides embedded params

        Returns
        -------
        list of float
            metrics
        """

        if not isinstance(evaluator, MulticlassClassificationEvaluator):
            raise NotImplementedError(f"{evaluator} is unsupported yet.")

        if (
            evaluator.getMetricName()
            not in MulticlassMetrics.SUPPORTED_MULTI_CLASS_METRIC_NAMES
        ):
            raise NotImplementedError(
                f"{evaluator.getMetricName()} is not supported yet."
            )

        if self._this_model.getLabelCol() not in dataset.schema.names:
            raise RuntimeError("Label column is not existing.")

        dataset = dataset.withColumnRenamed(self._this_model.getLabelCol(), alias.label)

        if evaluator.getMetricName() == "logLoss":
            schema = StructType(
                [
                    StructField(pred.model_index, IntegerType()),
                    StructField("total", FloatType()),
                    StructField("log_loss", FloatType()),
                ]
            )

            eval_metric_info = EvalMetricInfo(
                eval_metric=transform_evaluate_metric.log_loss, eps=evaluator.getEps()
            )
        else:
            schema = StructType(
                [
                    StructField(pred.model_index, IntegerType()),
                    StructField("label", FloatType()),
                    StructField("prediction", FloatType()),
                    StructField("total", FloatType()),
                ]
            )
            eval_metric_info = EvalMetricInfo(
                eval_metric=transform_evaluate_metric.accuracy_like
            )
        # TBD: use toPandas and pandas df operations below
        rows = self._this_model._transform_evaluate_internal(
            dataset, schema, eval_metric_info
        ).collect()

        num_models = self._this_model._get_num_models()

        if eval_metric_info.eval_metric == transform_evaluate_metric.accuracy_like:
            tp_by_class: List[Dict[float, float]] = [{} for _ in range(num_models)]
            fp_by_class: List[Dict[float, float]] = [{} for _ in range(num_models)]
            label_count_by_class: List[Dict[float, float]] = [
                {} for _ in range(num_models)
            ]
            label_count = [0 for _ in range(num_models)]

            for i in range(num_models):
                for j in range(self._this_model._num_classes):
                    tp_by_class[i][float(j)] = 0.0
                    label_count_by_class[i][float(j)] = 0.0
                    fp_by_class[i][float(j)] = 0.0

            for row in rows:
                label_count[row.model_index] += row.total
                label_count_by_class[row.model_index][row.label] += row.total

                if row.label == row.prediction:
                    tp_by_class[row.model_index][row.label] += row.total
                else:
                    fp_by_class[row.model_index][row.prediction] += row.total

            scores = []
            for i in range(num_models):
                metrics = MulticlassMetrics(
                    tp=tp_by_class[i],
                    fp=fp_by_class[i],
                    label=label_count_by_class[i],
                    label_count=label_count[i],
                )
                scores.append(metrics.evaluate(evaluator))
        else:
            # logLoss metric
            label_count = [0 for _ in range(num_models)]
            log_loss = [0.0 for _ in range(num_models)]
            for row in rows:
                label_count[row.model_index] += row.total
                log_loss[row.model_index] += row.log_loss

            scores = []
            for i in range(num_models):
                metrics = MulticlassMetrics(
                    label_count=label_count[i],
                    log_loss=log_loss[i],
                )
                scores.append(metrics.evaluate(evaluator))

        return scores


class _RFClassifierParams(
    _RandomForestClassifierParams, HasProbabilityCol, HasRawPredictionCol
):
    def __init__(self, *args: Any):
        super().__init__(*args)

    def setProbabilityCol(
        self: "_RFClassifierParams", value: str
    ) -> "_RFClassifierParams":
        """
        Sets the value of :py:attr:`probabilityCol`.
        """
        return self._set(probabilityCol=value)

    def setRawPredictionCol(
        self: "_RFClassifierParams", value: str
    ) -> "_RFClassifierParams":
        """
        Sets the value of :py:attr:`rawPredictionCol`.
        """
        return self._set(rawPredictionCol=value)


class _RandomForestClassifierClass(_RandomForestClass):
    @classmethod
    def _param_mapping(cls) -> Dict[str, Optional[str]]:
        mapping = super()._param_mapping()
        mapping["rawPredictionCol"] = ""
        return mapping


class RandomForestClassifier(
    _RandomForestClassifierClass,
    _RandomForestEstimator,
    _RandomForestCumlParams,
    _RFClassifierParams,
):
    """RandomForestClassifier implements a Random Forest classifier model which
    fits multiple decision tree classifiers in an ensemble. It supports both
    binary and multiclass labels. It implements cuML's GPU accelerated
    RandomForestClassifier algorithm based on cuML python library,
    and it can be used in PySpark Pipeline and PySpark ML meta algorithms like
    :py:class:`~pyspark.ml.tuning.CrossValidator`,
    :py:class:`~pyspark.ml.tuning.TrainValidationSplit`,
    :py:class:`~pyspark.ml.classification.OneVsRest`.

    The distributed algorithm uses an *embarrassingly-parallel* approach. For a
    forest with `N` trees being built on `w` workers, each worker simply builds `N/w`
    trees on the data it has available locally. In many cases, partitioning the
    data so that each worker builds trees on a subset of the total dataset works
    well, but it generally requires the data to be well-shuffled in advance.

    RandomForestClassifier automatically supports most of the parameters from both
    :py:class:`~pyspark.ml.classification.RandomForestClassifier`
    and :py:class:`cuml.ensemble.RandomForestClassifier`. And it can automatically
    map pyspark parameters to cuML parameters.


    Parameters
    ----------

    featuresCol:
        The feature column names, spark-rapids-ml supports vector, array and columnar as the input.\n
            * When the value is a string, the feature columns must be assembled into 1 column with vector or array type.
            * When the value is a list of strings, the feature columns must be numeric types.
    labelCol:
        The label column name.
    predictionCol:
        The prediction column name.
    probabilityCol
        The column name for predicted class conditional probabilities.
    maxDepth:
        Maximum tree depth. Must be greater than 0.
    maxBins:
        Maximum number of bins used by the split algorithm per feature.
    minInstancesPerNode:
        The minimum number of samples (rows) in each leaf node.
    impurity: str = "gini",
        The criterion used to split nodes.\n
            * ``'gini'`` for gini impurity
            * ``'entropy'`` for information gain (entropy)
    numTrees:
        Total number of trees in the forest.
    featureSubsetStrategy:
        Ratio of number of features (columns) to consider per node split.\n
        The supported options:\n
            ``'auto'``:  If numTrees == 1, set to 'all', If numTrees > 1 (forest), set to 'sqrt'\n
            ``'all'``: use all features\n
            ``'onethird'``: use 1/3 of the features\n
            ``'sqrt'``: use sqrt(number of features)\n
            ``'log2'``: log2(number of features)\n
            ``'n'``: when n is in the range (0, 1.0], use n * number of features. When n
            is in the range (1, number of features), use n features.
    seed:
        Seed for the random number generator.
    bootstrap:
        Control bootstrapping.\n
            * If ``True``, each tree in the forest is built on a bootstrapped
              sample with replacement.
            * If ``False``, the whole dataset is used to build each tree.
    num_workers:
        Number of cuML workers, where each cuML worker corresponds to one Spark task
        running on one GPU. If not set, spark-rapids-ml tries to infer the number of
        cuML workers (i.e. GPUs in cluster) from the Spark environment.
    verbose:
        Logging level.
            * ``0`` - Disables all log messages.
            * ``1`` - Enables only critical messages.
            * ``2`` - Enables all messages up to and including errors.
            * ``3`` - Enables all messages up to and including warnings.
            * ``4 or False`` - Enables all messages up to and including information messages.
            * ``5 or True`` - Enables all messages up to and including debug messages.
            * ``6`` - Enables all messages up to and including trace messages.
    n_streams:
        Number of parallel streams used for forest building.
        Please note that there is a bug running spark-rapids-ml on a node with multi-gpus
        when n_streams > 1. See https://github.com/rapidsai/cuml/issues/5402.
    min_samples_split:
        The minimum number of samples required to split an internal node.\n
         * If type ``int``, then ``min_samples_split`` represents the minimum
           number.
         * If type ``float``, then ``min_samples_split`` represents a fraction
           and ``ceil(min_samples_split * n_rows)`` is the minimum number of
           samples for each split.    max_samples:
        Ratio of dataset rows used while fitting each tree.
    max_leaves:
        Maximum leaf nodes per tree. Soft constraint. Unlimited, if -1.
    min_impurity_decrease:
        Minimum decrease in impurity required for node to be split.
    max_batch_size:
        Maximum number of nodes that can be processed in a given batch.

    Examples
    --------
    >>> import numpy
    >>> from numpy import allclose
    >>> from pyspark.ml.linalg import Vectors
    >>> from pyspark.ml.feature import StringIndexer
    >>> df = spark.createDataFrame([
    ...     (1.0, Vectors.dense(1.0)),
    ...     (0.0, Vectors.sparse(1, [], []))], ["label", "features"])
    >>> stringIndexer = StringIndexer(inputCol="label", outputCol="indexed")
    >>> si_model = stringIndexer.fit(df)
    >>> td = si_model.transform(df)
    >>> from spark_rapids_ml.classification import RandomForestClassifier, RandomForestClassificationModel
    >>> rf = RandomForestClassifier(numTrees=3, maxDepth=2, labelCol="indexed", seed=42)
    >>> model = rf.fit(td)
    >>> model.getLabelCol()
    'indexed'
    >>> model.setFeaturesCol("features")
    RandomForestClassificationModel_...
    >>> model.getBootstrap()
    True
    >>> test0 = spark.createDataFrame([(Vectors.dense(-1.0),)], ["features"])
    >>> result = model.transform(test0).head()
    >>> result.prediction
    0.0
    >>> test1 = spark.createDataFrame([(Vectors.sparse(1, [0], [1.0]),)], ["features"])
    >>> model.transform(test1).head().prediction
    1.0
    >>>
    >>> rfc_path = temp_path + "/rfc"
    >>> rf.save(rfc_path)
    >>> rf2 = RandomForestClassifier.load(rfc_path)
    >>> rf2.getNumTrees()
    3
    >>> model_path = temp_path + "/rfc_model"
    >>> model.save(model_path)
    >>> model2 = RandomForestClassificationModel.load(model_path)
    >>> model2.getNumTrees
    3
    >>> model.transform(test0).take(1) == model2.transform(test0).take(1)
    True

    """

    @keyword_only
    def __init__(
        self,
        *,
        featuresCol: Union[str, List[str]] = "features",
        labelCol: str = "label",
        predictionCol: str = "prediction",
        probabilityCol: str = "probability",
        maxDepth: int = 5,
        maxBins: int = 32,
        minInstancesPerNode: int = 1,
        impurity: str = "gini",
        numTrees: int = 20,
        featureSubsetStrategy: str = "auto",
        seed: Optional[int] = None,
        bootstrap: Optional[bool] = True,
        num_workers: Optional[int] = None,
        verbose: Union[int, bool] = False,
        n_streams: int = 1,
        min_samples_split: Union[int, float] = 2,
        max_samples: float = 1.0,
        max_leaves: int = -1,
        min_impurity_decrease: float = 0.0,
        max_batch_size: int = 4096,
        **kwargs: Any,
    ):
        super().__init__(**self._input_kwargs)

    def _pre_process_label(
        self, dataset: DataFrame, feature_type: Union[Type[FloatType], Type[DoubleType]]
    ) -> Column:
        """Cuml RandomForestClassifier requires the int32 type of label column"""
        label_name = self.getLabelCol()
        label_datatype = dataset.schema[label_name].dataType
        if isinstance(label_datatype, (IntegralType, FloatType, DoubleType)):
            label_col = col(label_name).cast(IntegerType()).alias(alias.label)
        else:
            raise ValueError(
                "Label column must be integral types or float/double types."
            )

        return label_col

    def _create_pyspark_model(self, result: Row) -> "RandomForestClassificationModel":
        return RandomForestClassificationModel._from_row(result)

    def _is_classification(self) -> bool:
        return True

    def _supportsTransformEvaluate(self, evaluator: Evaluator) -> bool:
        if (
            isinstance(evaluator, MulticlassClassificationEvaluator)
            and evaluator.getMetricName()
            in MulticlassMetrics.SUPPORTED_MULTI_CLASS_METRIC_NAMES
        ):
            return True

        return False


class RandomForestClassificationModel(
    _ClassificationModelEvaluationMixIn,
    _RandomForestClassifierClass,
    _RandomForestModel,
    _RandomForestCumlParams,
    _RFClassifierParams,
):
    """
    Model fitted by :class:`RandomForestClassifier`.
    """

    def __init__(
        self,
        n_cols: int,
        dtype: str,
        treelite_model: Union[str, List[str]],
        model_json: Union[List[str], List[List[str]]],
        num_classes: int,
    ):
        super().__init__(
            dtype=dtype,
            n_cols=n_cols,
            treelite_model=treelite_model,
            model_json=model_json,
            num_classes=num_classes,
        )
        self._num_classes = num_classes
        self._model_json = model_json
        self._rf_spark_model: Optional[SparkRandomForestClassificationModel] = None
        self._this_model = self

    def cpu(self) -> SparkRandomForestClassificationModel:
        """Return the PySpark ML RandomForestClassificationModel"""

        if self._rf_spark_model is None:
            sc = _get_spark_session().sparkContext
            assert sc._jvm is not None

            uid, java_trees = self._convert_to_java_trees(self.getImpurity())

            # Create the Spark RandomForestClassificationModel
            java_rf_model = sc._jvm.org.apache.spark.ml.classification.RandomForestClassificationModel(
                uid,
                java_trees,
                self.numFeatures,
                self._num_classes,
            )
            self._rf_spark_model = SparkRandomForestClassificationModel(java_rf_model)
            self._copyValues(self._rf_spark_model)
        return self._rf_spark_model

    def _get_num_models(self) -> int:
        return (
            len(self._treelite_model) if isinstance(self._treelite_model, list) else 1
        )

    def _is_classification(self) -> bool:
        return True

    @property
    def hasSummary(self) -> bool:
        """Indicates whether a training summary exists for this model instance."""
        return False

    @property
    def numClasses(self) -> int:
        """Number of classes (values which the label can take)."""
        return self._num_classes

    def predictRaw(self, value: Vector) -> Vector:
        """
        Raw prediction for each possible label.
        """
        return self.cpu().predictRaw(value)

    def predictProbability(self, value: Vector) -> Vector:
        """
        Predict the probability of each class given the features.
        """
        return self.cpu().predictProbability(value)

    def evaluate(
        self, dataset: DataFrame
    ) -> Union[
        BinaryRandomForestClassificationSummary, RandomForestClassificationSummary
    ]:
        """
        Evaluates the model on a test dataset.

        Parameters
        ----------
        dataset : :py:class:`pyspark.sql.DataFrame`
            Test dataset to evaluate model on.
        """
        return self.cpu().evaluate(dataset)

    def _get_cuml_transform_func(
        self, dataset: DataFrame, eval_metric_info: Optional[EvalMetricInfo] = None
    ) -> Tuple[_ConstructFunc, _TransformFunc, Optional[_EvaluateFunc],]:
        _construct_rf, _, _ = super()._get_cuml_transform_func(dataset)

        def _predict(rf: CumlT, pdf: TransformInputType) -> pd.Series:
            data = {}
            rf.update_labels = False
            data[pred.prediction] = rf.predict(pdf)

            # non log-loss metric doesn't need probs.
            if (
                not eval_metric_info
                or eval_metric_info.eval_metric == transform_evaluate_metric.log_loss
            ):
                probs = rf.predict_proba(pdf)
                if isinstance(probs, pd.DataFrame):
                    # For 2302, when input is multi-cols, the output will be DataFrame
                    data[pred.probability] = pd.Series(probs.values.tolist())
                else:
                    # should be np.ndarray
                    data[pred.probability] = pd.Series(list(probs))

            return pd.DataFrame(data)

<<<<<<< HEAD
        _evaluate = (
            self._get_evaluate_fn(eval_metric_info) if eval_metric_info else None
        )

        return _construct_rf, _predict, _evaluate
=======
        _evaluate = None
        if eval_metric_info:

            def _evaluate(
                input: TransformInputType,
                transformed: TransformInputType,
            ) -> pd.DataFrame:
                # calculate the count of (label, prediction)
                # TBD: keep all intermediate transform output on gpu as long as possible to avoid copies

                if (
                    eval_metric_info.eval_metric
                    == transform_evaluate_metric.accuracy_like
                ):
                    comb = pd.DataFrame(
                        {
                            "label": input[alias.label],
                            "prediction": transformed[pred.prediction],
                        }
                    )
                    confusion = (
                        comb.groupby(["label", "prediction"])
                        .size()
                        .reset_index(name="total")
                    )

                    return confusion
                else:
                    # once data is maintained on gpu replace with cuml.metrics.log_loss
                    from spark_rapids_ml.metrics.MulticlassMetrics import log_loss

                    _log_loss = log_loss(
                        np.array(input[alias.label]),
                        np.array(list(transformed[pred.probability])),
                        eval_metric_info.eps,
                    )

                    _log_loss_pdf = pd.DataFrame(
                        {"total": [len(input[alias.label])], "log_loss": [_log_loss]}
                    )

                    return _log_loss_pdf

        return _construct_rf, _predict, _evaluate

    def _transformEvaluate(
        self,
        dataset: DataFrame,
        evaluator: Evaluator,
        params: Optional["ParamMap"] = None,
    ) -> List[float]:
        """
        Transforms and evaluates the input dataset with optional parameters in a single pass.

        Parameters
        ----------
        dataset : :py:class:`pyspark.sql.DataFrame`
            a dataset that contains labels/observations and predictions
        evaluator: :py:class:`pyspark.ml.evaluation.Evaluator`
            an evaluator user intends to use
        params : dict, optional
            an optional param map that overrides embedded params

        Returns
        -------
        list of float
            metrics
        """

        if not isinstance(evaluator, MulticlassClassificationEvaluator):
            raise NotImplementedError(f"{evaluator} is unsupported yet.")

        if (
            evaluator.getMetricName()
            not in MulticlassMetrics.SUPPORTED_MULTI_CLASS_METRIC_NAMES
        ):
            raise NotImplementedError(
                f"{evaluator.getMetricName()} is not supported yet."
            )

        if self.getLabelCol() not in dataset.schema.names:
            raise RuntimeError("Label column is not existing.")

        dataset = dataset.withColumnRenamed(self.getLabelCol(), alias.label)

        if evaluator.getMetricName() == "logLoss":
            schema = StructType(
                [
                    StructField(pred.model_index, IntegerType()),
                    StructField("total", FloatType()),
                    StructField("log_loss", FloatType()),
                ]
            )

            eval_metric_info = EvalMetricInfo(
                eval_metric=transform_evaluate_metric.log_loss, eps=evaluator.getEps()
            )
        else:
            schema = StructType(
                [
                    StructField(pred.model_index, IntegerType()),
                    StructField("label", FloatType()),
                    StructField("prediction", FloatType()),
                    StructField("total", FloatType()),
                ]
            )
            eval_metric_info = EvalMetricInfo(
                eval_metric=transform_evaluate_metric.accuracy_like
            )
        # TBD: use toPandas and pandas df operations below
        rows = (
            super()
            ._transform_evaluate_internal(dataset, schema, eval_metric_info)
            .collect()
        )

        num_models = (
            len(self._treelite_model) if isinstance(self._treelite_model, list) else 1
        )

        if eval_metric_info.eval_metric == transform_evaluate_metric.accuracy_like:
            tp_by_class: List[Dict[float, float]] = [{} for _ in range(num_models)]
            fp_by_class: List[Dict[float, float]] = [{} for _ in range(num_models)]
            label_count_by_class: List[Dict[float, float]] = [
                {} for _ in range(num_models)
            ]
            label_count = [0 for _ in range(num_models)]

            for i in range(num_models):
                for j in range(self._num_classes):
                    tp_by_class[i][float(j)] = 0.0
                    label_count_by_class[i][float(j)] = 0.0
                    fp_by_class[i][float(j)] = 0.0

            for row in rows:
                label_count[row.model_index] += row.total
                label_count_by_class[row.model_index][row.label] += row.total

                if row.label == row.prediction:
                    tp_by_class[row.model_index][row.label] += row.total
                else:
                    fp_by_class[row.model_index][row.prediction] += row.total

            scores = []
            for i in range(num_models):
                metrics = MulticlassMetrics(
                    tp=tp_by_class[i],
                    fp=fp_by_class[i],
                    label=label_count_by_class[i],
                    label_count=label_count[i],
                )
                scores.append(metrics.evaluate(evaluator))
        else:
            # logLoss metric
            label_count = [0 for _ in range(num_models)]
            log_loss = [0.0 for _ in range(num_models)]
            for row in rows:
                label_count[row.model_index] += row.total
                log_loss[row.model_index] += row.log_loss

            scores = []
            for i in range(num_models):
                metrics = MulticlassMetrics(
                    label_count=label_count[i],
                    log_loss=log_loss[i],
                )
                scores.append(metrics.evaluate(evaluator))

        return scores
>>>>>>> da44f0dc


class LogisticRegressionClass(_CumlClass):
    @classmethod
    def _param_mapping(cls) -> Dict[str, Optional[str]]:
        return {
            "maxIter": "max_iter",
            "regParam": "C",
            "elasticNetParam": "l1_ratio",
            "tol": "tol",
            "fitIntercept": "fit_intercept",
            "threshold": None,
            "thresholds": None,
            "standardization": "",  # Set to "" instead of None because cuml defaults to standardization = False
            "weightCol": None,
            "aggregationDepth": None,
            "family": "",  # family can be 'auto', 'binomial' or 'multinomial', cuml automatically detects num_classes
            "lowerBoundsOnCoefficients": None,
            "upperBoundsOnCoefficients": None,
            "lowerBoundsOnIntercepts": None,
            "upperBoundsOnIntercepts": None,
            "maxBlockSizeInMB": None,
            "rawPredictionCol": "",
        }

    @classmethod
    def _param_value_mapping(
        cls,
    ) -> Dict[str, Callable[[Any], Union[None, str, float, int]]]:
        return {"C": lambda x: 1 / x if x != 0.0 else 0.0}

    def _get_cuml_params_default(self) -> Dict[str, Any]:
        return {
            "fit_intercept": True,
            "verbose": False,
            "C": 1.0,
            "penalty": "l2",
            "l1_ratio": None,
            "max_iter": 1000,
            "tol": 0.0001,
        }

    # Given Spark params: regParam, elasticNetParam,
    # return cuml params: penalty, C, l1_ratio
    @classmethod
    def _reg_params_value_mapping(
        cls, reg_param: float, elasticNet_param: float
    ) -> Tuple[str, float, float]:
        # Note cuml ignores l1_ratio when penalty is "none", "l2", and "l1"
        # Spark Rapids ML sets it to elasticNet_param to be compatible with Spark
        if reg_param == 0.0:
            penalty = "none"
            C = 0.0
            l1_ratio = elasticNet_param
        elif elasticNet_param == 0.0:
            penalty = "l2"
            C = 1.0 / reg_param
            l1_ratio = elasticNet_param
        elif elasticNet_param == 1.0:
            penalty = "l1"
            C = 1.0 / reg_param
            l1_ratio = elasticNet_param
        else:
            penalty = "elasticnet"
            C = 1.0 / reg_param
            l1_ratio = elasticNet_param

        return (penalty, C, l1_ratio)


class _LogisticRegressionCumlParams(
    _CumlParams,
    _LogisticRegressionParams,
    HasFeaturesCols,
    HasProbabilityCol,
    HasRawPredictionCol,
):
    def getFeaturesCol(self) -> Union[str, List[str]]:  # type:ignore
        """
        Gets the value of :py:attr:`featuresCol` or :py:attr:`featuresCols`
        """
        if self.isDefined(self.featuresCols):
            return self.getFeaturesCols()
        elif self.isDefined(self.featuresCol):
            return self.getOrDefault("featuresCol")
        else:
            raise RuntimeError("featuresCol is not set")

    def setFeaturesCol(
        self: "_LogisticRegressionCumlParams", value: Union[str, List[str]]
    ) -> "_LogisticRegressionCumlParams":
        """
        Sets the value of :py:attr:`featuresCol` or :py:attr:`featureCols`.
        """
        if isinstance(value, str):
            self._set_params(featuresCol=value)
        else:
            self._set_params(featuresCols=value)
        return self

    def setFeaturesCols(
        self: "_LogisticRegressionCumlParams", value: List[str]
    ) -> "_LogisticRegressionCumlParams":
        """
        Sets the value of :py:attr:`featuresCols`.
        """
        return self._set_params(featuresCols=value)

    def setLabelCol(
        self: "_LogisticRegressionCumlParams", value: str
    ) -> "_LogisticRegressionCumlParams":
        """
        Sets the value of :py:attr:`labelCol`.
        """
        return self._set_params(labelCol=value)

    def setPredictionCol(
        self: "_LogisticRegressionCumlParams", value: str
    ) -> "_LogisticRegressionCumlParams":
        """
        Sets the value of :py:attr:`predictionCol`.
        """
        return self._set_params(predictionCol=value)

    def setProbabilityCol(
        self: "_LogisticRegressionCumlParams", value: str
    ) -> "_LogisticRegressionCumlParams":
        """
        Sets the value of :py:attr:`probabilityCol`.
        """
        return self._set_params(probabilityCol=value)

    def setRawPredictionCol(
        self: "_LogisticRegressionCumlParams", value: str
    ) -> "_LogisticRegressionCumlParams":
        """
        Sets the value of :py:attr:`rawPredictionCol`.
        """
        return self._set(rawPredictionCol=value)


class LogisticRegression(
    LogisticRegressionClass,
    _CumlEstimatorSupervised,
    _LogisticRegressionCumlParams,
):
    """LogisticRegression is a machine learning model where the response y is modeled
    by the sigmoid (or softmax for more than 2 classes) function applied to a linear
    combination of the features in X. It implements cuML's GPU accelerated
    LogisticRegression algorithm based on cuML python library, and it can be used in
    PySpark Pipeline and PySpark ML meta algorithms like
    :py:class:`~pyspark.ml.tuning.CrossValidator`/
    :py:class:`~pyspark.ml.tuning.TrainValidationSplit`/
    :py:class:`~pyspark.ml.classification.OneVsRest`

    This supports multiple types of regularization:

    * none
    * L2 (ridge regression)
    * L1 (lasso)
    * L2 + L1 (elastic net)

    LogisticRegression automatically supports most of the parameters from both
    :py:class:`~pyspark.ml.classification.LogisticRegression`.
    And it will automatically map pyspark parameters
    to cuML parameters.

    Parameters
    ----------
    featuresCol:
        The feature column names, spark-rapids-ml supports vector, array and columnar as the input.\n
            * When the value is a string, the feature columns must be assembled into 1 column with vector or array type.
            * When the value is a list of strings, the feature columns must be numeric types.
    labelCol:
        The label column name.
    predictionCol:
        The class prediction column name.
    probabilityCol:
        The probability prediction column name.
    maxIter:
        The maximum number of iterations of the underlying L-BFGS algorithm.
    regParam:
        The regularization parameter.
    elasticNetParam:
        The ElasticNet mixing parameter, in range [0, 1]. For alpha = 0,
        the penalty is an L2 penalty. For alpha = 1, it is an L1 penalty.
    tol:
        The convergence tolerance.
    fitIntercept:
        Whether to fit an intercept term.
    num_workers:
        Number of cuML workers, where each cuML worker corresponds to one Spark task
        running on one GPU. If not set, spark-rapids-ml tries to infer the number of
        cuML workers (i.e. GPUs in cluster) from the Spark environment.
    verbose:
    Logging level.
            * ``0`` - Disables all log messages.
            * ``1`` - Enables only critical messages.
            * ``2`` - Enables all messages up to and including errors.
            * ``3`` - Enables all messages up to and including warnings.
            * ``4 or False`` - Enables all messages up to and including information messages.
            * ``5 or True`` - Enables all messages up to and including debug messages.
            * ``6`` - Enables all messages up to and including trace messages.

    Examples
    --------
    >>> from spark_rapids_ml.classification import LogisticRegression
    >>> data = [
    ...     ([1.0, 2.0], 1.0),
    ...     ([1.0, 3.0], 1.0),
    ...     ([2.0, 1.0], 0.0),
    ...     ([3.0, 1.0], 0.0),
    ... ]
    >>> schema = "features array<float>, label float"
    >>> df = spark.createDataFrame(data, schema=schema)
    >>> df.show()
    +----------+-----+
    |  features|label|
    +----------+-----+
    |[1.0, 2.0]|  1.0|
    |[1.0, 3.0]|  1.0|
    |[2.0, 1.0]|  0.0|
    |[3.0, 1.0]|  0.0|
    +----------+-----+

    >>> lr_estimator = LogisticRegression()
    >>> lr_estimator.setFeaturesCol("features")
    LogisticRegression_a757215437b0
    >>> lr_estimator.setLabelCol("label")
    LogisticRegression_a757215437b0
    >>> lr_model = lr_estimator.fit(df)
    >>> lr_model.coefficients
    DenseVector([-0.7148, 0.7148])
    >>> lr_model.intercept
    -8.543887375367376e-09
    """

    @keyword_only
    def __init__(
        self,
        *,
        featuresCol: Union[str, List[str]] = "features",
        labelCol: str = "label",
        predictionCol: str = "prediction",
        probabilityCol: str = "probability",
        maxIter: int = 100,
        regParam: float = 0.0,
        elasticNetParam: float = 0.0,
        tol: float = 1e-6,
        fitIntercept: bool = True,
        num_workers: Optional[int] = None,
        verbose: Union[int, bool] = False,
        **kwargs: Any,
    ):
        if not self._input_kwargs.get("float32_inputs", True):
            get_logger(self.__class__).warning(
                "This estimator does not support double precision inputs. Setting float32_inputs to False will be ignored."
            )
            self._input_kwargs.pop("float32_inputs")
        super().__init__()
        self._set_cuml_reg_params()
        self._set_params(**self._input_kwargs)

    def _fit_array_order(self) -> _ArrayOrder:
        return "C"

    def _get_cuml_fit_func(
        self,
        dataset: DataFrame,
        extra_params: Optional[List[Dict[str, Any]]] = None,
    ) -> Callable[[FitInputType, Dict[str, Any]], Dict[str, Any],]:
        array_order = self._fit_array_order()

        def _logistic_regression_fit(
            dfs: FitInputType,
            params: Dict[str, Any],
        ) -> Dict[str, Any]:
            from cuml.linear_model.logistic_regression_mg import LogisticRegressionMG

            X_list = [x for (x, _, _) in dfs]
            y_list = [y for (_, y, _) in dfs]
            if isinstance(X_list[0], pd.DataFrame):
                concated = pd.concat(X_list)
                concated_y = pd.concat(y_list)
            else:
                # features are either cp or np arrays here
                concated = _concat_and_free(X_list, order=array_order)
                concated_y = _concat_and_free(y_list, order=array_order)

            pdesc = PartitionDescriptor.build(
                [concated.shape[0]], params[param_alias.num_cols]
            )

            def _single_fit(init_parameters: Dict[str, Any]) -> Dict[str, Any]:
                if init_parameters["C"] == 0.0:
                    init_parameters["penalty"] = "none"

                elif init_parameters["l1_ratio"] == 0.0:
                    init_parameters["penalty"] = "l2"

                elif init_parameters["l1_ratio"] == 1.0:
                    init_parameters["penalty"] = "l1"

                else:
                    init_parameters["penalty"] = "elasticnet"

                logistic_regression = LogisticRegressionMG(
                    handle=params[param_alias.handle],
                    **init_parameters,
                )

                logistic_regression.penalty_normalized = False
                logistic_regression.lbfgs_memory = 10

                logistic_regression.fit(
                    [(concated, concated_y)],
                    pdesc.m,
                    pdesc.n,
                    pdesc.parts_rank_size,
                    pdesc.rank,
                )

                model = {
                    "coef_": logistic_regression.coef_.tolist(),
                    "intercept_": logistic_regression.intercept_.tolist(),
                    "classes_": logistic_regression.classes_.tolist(),
                    "n_cols": logistic_regression.n_cols,
                    "dtype": logistic_regression.dtype.name,
                    "num_iters": logistic_regression.solver_model.num_iters,
                }
                del logistic_regression
                return model

            init_parameters = params[param_alias.cuml_init]
            fit_multiple_params = params[param_alias.fit_multiple_params]
            if len(fit_multiple_params) == 0:
                fit_multiple_params.append({})

            models = []
            for i in range(len(fit_multiple_params)):
                tmp_params = init_parameters.copy()
                tmp_params.update(fit_multiple_params[i])
                models.append(_single_fit(tmp_params))

            models_dict = {}
            tc = TaskContext.get()
            assert tc is not None
            if tc.partitionId() == 0:
                for k in models[0].keys():
                    models_dict[k] = [m[k] for m in models]
            return models_dict

        return _logistic_regression_fit

    def _pre_process_data(
        self, dataset: DataFrame
    ) -> Tuple[
        List[Column], Optional[List[str]], int, Union[Type[FloatType], Type[DoubleType]]
    ]:
        (
            select_cols,
            multi_col_names,
            dimension,
            feature_type,
        ) = super()._pre_process_data(dataset)

        return select_cols, multi_col_names, dimension, feature_type

    def _out_schema(self) -> Union[StructType, str]:
        return StructType(
            [
                StructField("coef_", ArrayType(ArrayType(DoubleType()), False), False),
                StructField("intercept_", ArrayType(DoubleType()), False),
                StructField("classes_", ArrayType(DoubleType()), False),
                StructField("n_cols", IntegerType(), False),
                StructField("dtype", StringType(), False),
                StructField("num_iters", IntegerType(), False),
            ]
        )

    def _create_pyspark_model(self, result: Row) -> "LogisticRegressionModel":
        return LogisticRegressionModel._from_row(result)

    def _set_cuml_reg_params(self) -> "LogisticRegression":
        penalty, C, l1_ratio = self._reg_params_value_mapping(
            self.getRegParam(), self.getElasticNetParam()
        )
        self._cuml_params["penalty"] = penalty
        self._cuml_params["C"] = C
        self._cuml_params["l1_ratio"] = l1_ratio
        return self

    def _set_params(self, **kwargs: Any) -> "LogisticRegression":
        super()._set_params(**kwargs)
        if "regParam" in kwargs or "elasticNetParam" in kwargs:
            self._set_cuml_reg_params()
        return self

    def setMaxIter(self, value: int) -> "LogisticRegression":
        """
        Sets the value of :py:attr:`maxIter`.
        """
        return self._set_params(maxIter=value)

    def setRegParam(self, value: float) -> "LogisticRegression":
        """
        Sets the value of :py:attr:`regParam`.
        """
        return self._set_params(regParam=value)

    def setElasticNetParam(self, value: float) -> "LogisticRegression":
        """
        Sets the value of :py:attr:`regParam`.
        """
        return self._set_params(elasticNetParam=value)

    def setTol(self, value: float) -> "LogisticRegression":
        """
        Sets the value of :py:attr:`tol`.
        """
        return self._set_params(tol=value)

    def setFitIntercept(self, value: bool) -> "LogisticRegression":
        """
        Sets the value of :py:attr:`fitIntercept`.
        """
        return self._set_params(fitIntercept=value)

    def _enable_fit_multiple_in_single_pass(self) -> bool:
        return True

    def _supportsTransformEvaluate(self, evaluator: Evaluator) -> bool:
        if (
            isinstance(evaluator, MulticlassClassificationEvaluator)
            and evaluator.getMetricName()
            in MulticlassMetrics.SUPPORTED_MULTI_CLASS_METRIC_NAMES
        ):
            return True

        return False


class LogisticRegressionModel(
    LogisticRegressionClass,
    _ClassificationModelEvaluationMixIn,
    _CumlModelWithPredictionCol,
    _LogisticRegressionCumlParams,
):
    """Model fitted by :class:`LogisticRegression`."""

    def __init__(
        self,
        coef_: Union[List[List[float]], List[List[List[float]]]],
        intercept_: Union[List[float], List[List[float]]],
        classes_: List[float],
        n_cols: int,
        dtype: str,
        num_iters: int,
    ) -> None:
        super().__init__(
            dtype=dtype,
            n_cols=n_cols,
            coef_=coef_,
            intercept_=intercept_,
            classes_=classes_,
            num_iters=num_iters,
        )
        self.coef_ = coef_
        self.intercept_ = intercept_
        self.classes_ = classes_
        self._lr_spark_model: Optional[SparkLogisticRegressionModel] = None
        self._num_classes = len(self.classes_)
        self.num_iters = num_iters
        self._this_model = self

    def cpu(self) -> SparkLogisticRegressionModel:
        """Return the PySpark ML LogisticRegressionModel"""
        if self._lr_spark_model is None:
            sc = _get_spark_session().sparkContext
            assert sc._jvm is not None

            is_multinomial = False if len(self.classes_) == 2 else True

            assert self.n_cols is not None

            java_model = (
                sc._jvm.org.apache.spark.ml.classification.LogisticRegressionModel(
                    java_uid(sc, "logreg"),
                    _py2java(sc, self.coefficientMatrix),
                    _py2java(sc, self.interceptVector),
                    self._num_classes,
                    is_multinomial,
                )
            )
            self._lr_spark_model = SparkLogisticRegressionModel(java_model)
            self._copyValues(self._lr_spark_model)

        return self._lr_spark_model

    def _get_num_models(self) -> int:
        return 1 if isinstance(self.intercept_[0], float) else len(self.intercept_)

    @property
    def coefficients(self) -> Vector:
        """
        Model coefficients.
        """
        if isinstance(self.coef_[0][0], float):
            if len(self.coef_) == 1:
                return Vectors.dense(cast(list, self.coef_[0]))
            else:
                raise Exception(
                    "Multinomial models contain a matrix of coefficients, use coefficientMatrix instead."
                )
        else:
            raise Exception("coefficients not defined for multi-model instance")

    @property
    def intercept(self) -> float:
        """
        Model intercept.
        """
        if isinstance(self.intercept_[0], float):
            if len(self.intercept_) == 1:
                return self.intercept_[0]
            else:
                raise Exception(
                    "Multinomial models contain a vector of intercepts, use interceptVector instead."
                )
        else:
            raise Exception("intercept not defined for multi-model instance")

    @property
    def coefficientMatrix(self) -> Matrix:
        """
        Model coefficients.
        Note Spark CPU uses denseCoefficientMatrix.compressed that may return a sparse vector
        if there are many zero values. Since the compressed function is not available in pyspark,
        Spark Rapids ML always returns a dense vector.
        """

        if isinstance(self.coef_[0][0], float):
            n_rows = len(self.coef_)
            n_cols = len(self.coef_[0])
            flat_coef = [cast(float, c) for row in self.coef_ for c in row]
            return DenseMatrix(
                numRows=n_rows, numCols=n_cols, values=flat_coef, isTransposed=True
            )
        else:
            raise Exception("coefficientMatrix not defined for multi-model instance")

    @property
    def interceptVector(self) -> Vector:
        """
        Model intercept.
        """

        if isinstance(self.intercept_[0], float):
            nnz = np.count_nonzero(self.intercept_)

            # spark returns interceptVec.compressed
            # According spark doc, a dense vector needs 8 * size + 8 bytes, while a sparse vector needs 12 * nnz + 20 bytes.
            if 1.5 * (nnz + 1.0) < len(self.intercept_):
                size = len(self.intercept_)
                data_m = {p[0]: cast(float, p[1]) for p in enumerate(self.intercept_)}
                return Vectors.sparse(size, data_m)
            else:
                return Vectors.dense(cast(list, self.intercept_))
        else:
            raise Exception("interceptVector not defined for multi-model instance")

    @property
    def numClasses(self) -> int:
        return self._num_classes

    def _get_cuml_transform_func(
        self, dataset: DataFrame, eval_metric_info: Optional[EvalMetricInfo] = None
    ) -> Tuple[_ConstructFunc, _TransformFunc, Optional[_EvaluateFunc],]:
        coef_ = self.coef_
        intercept_ = self.intercept_
        classes_ = self.classes_
        n_cols = self.n_cols
        dtype = self.dtype

        num_models = self._get_num_models()

        def _construct_lr() -> CumlT:
            import cupy as cp
            import numpy as np
            from cuml.internals.input_utils import input_to_cuml_array
            from cuml.linear_model.logistic_regression_mg import LogisticRegressionMG

            _intercepts, _coefs = (
                (intercept_, coef_) if num_models > 1 else ([intercept_], [coef_])
            )
            lrs = []

            for i in range(num_models):
                lr = LogisticRegressionMG(output_type="numpy")
                lr.n_cols = n_cols
                lr.dtype = np.dtype(dtype)

                gpu_intercept_ = cp.array(_intercepts[i], order="C", dtype=dtype)

                gpu_coef_ = cp.array(_coefs[i], order="F", dtype=dtype).T
                gpu_stacked = cp.vstack([gpu_coef_, gpu_intercept_])
                lr.solver_model._coef_ = input_to_cuml_array(
                    gpu_stacked, order="C"
                ).array

                lr.classes_ = input_to_cuml_array(
                    np.array(classes_, order="F").astype(dtype)
                ).array
                lr._num_classes = len(lr.classes_)

                lr.loss = "sigmoid" if lr._num_classes <= 2 else "softmax"
                lr.solver_model.qnparams = lr.create_qnparams()
                lrs.append(lr)

            return lrs

        _evaluate = (
            self._get_evaluate_fn(eval_metric_info) if eval_metric_info else None
        )

        def _predict(lr: CumlT, pdf: TransformInputType) -> pd.DataFrame:
            data = {}
            data[pred.prediction] = lr.predict(pdf)
            probs = lr.predict_proba(pdf)
            # non log-loss metric doesn't need probs.
            if (
                not eval_metric_info
                or eval_metric_info.eval_metric == transform_evaluate_metric.log_loss
            ):
                probs = lr.predict_proba(pdf)
                if isinstance(probs, pd.DataFrame):
                    # For 2302, when input is multi-cols, the output will be DataFrame
                    data[pred.probability] = pd.Series(probs.values.tolist())
                else:
                    # should be np.ndarray
                    data[pred.probability] = pd.Series(list(probs))

            return pd.DataFrame(data)

        return _construct_lr, _predict, _evaluate

    @classmethod
    def _combine(
        cls: Type["LogisticRegressionModel"], models: List["LogisticRegressionModel"]  # type: ignore
    ) -> "LogisticRegressionModel":
        assert len(models) > 0 and all(isinstance(model, cls) for model in models)
        first_model = models[0]
        intercepts = [model.intercept_ for model in models]
        coefs = [model.coef_ for model in models]
        attrs = first_model._get_model_attributes()
        assert attrs is not None
        attrs["coef_"] = coefs
        attrs["intercept_"] = intercepts
        lr_model = cls(**attrs)
        first_model._copyValues(lr_model)
        first_model._copy_cuml_params(lr_model)
        return lr_model

    @property
    def hasSummary(self) -> bool:
        """
        Indicates whether a training summary exists for this model
        instance.
        """
        return False

    @property
    def summary(self) -> "LogisticRegressionTrainingSummary":
        """
        Gets summary (accuracy/precision/recall, objective history, total iterations) of model
        trained on the training set. An exception is thrown if `trainingSummary is None`.
        """
        raise RuntimeError(
            "No training summary available for this %s" % self.__class__.__name__
        )

    def predict(self, value: Vector) -> float:
        """cuML doesn't support predicting 1 single sample.
        Fall back to PySpark ML LogisticRegressionModel"""
        return self.cpu().predict(value)

    def evaluate(self, dataset: DataFrame) -> LogisticRegressionSummary:
        """cuML doesn't support evaluating.
        Fall back to PySpark ML LogisticRegressionModel"""
        return self.cpu().evaluate(dataset)

    def predictRaw(self, value: Vector) -> Vector:
        """
        Raw prediction for each possible label.
        Fall back to PySpark ML LogisticRegressionModel
        """
        return self.cpu().predictRaw(value)

    def predictProbability(self, value: Vector) -> Vector:
        """
        Predict the probability of each class given the features.
        Fall back to PySpark ML LogisticRegressionModel
        """
        return self.cpu().predictProbability(value)<|MERGE_RESOLUTION|>--- conflicted
+++ resolved
@@ -625,184 +625,11 @@
 
             return pd.DataFrame(data)
 
-<<<<<<< HEAD
         _evaluate = (
             self._get_evaluate_fn(eval_metric_info) if eval_metric_info else None
         )
 
         return _construct_rf, _predict, _evaluate
-=======
-        _evaluate = None
-        if eval_metric_info:
-
-            def _evaluate(
-                input: TransformInputType,
-                transformed: TransformInputType,
-            ) -> pd.DataFrame:
-                # calculate the count of (label, prediction)
-                # TBD: keep all intermediate transform output on gpu as long as possible to avoid copies
-
-                if (
-                    eval_metric_info.eval_metric
-                    == transform_evaluate_metric.accuracy_like
-                ):
-                    comb = pd.DataFrame(
-                        {
-                            "label": input[alias.label],
-                            "prediction": transformed[pred.prediction],
-                        }
-                    )
-                    confusion = (
-                        comb.groupby(["label", "prediction"])
-                        .size()
-                        .reset_index(name="total")
-                    )
-
-                    return confusion
-                else:
-                    # once data is maintained on gpu replace with cuml.metrics.log_loss
-                    from spark_rapids_ml.metrics.MulticlassMetrics import log_loss
-
-                    _log_loss = log_loss(
-                        np.array(input[alias.label]),
-                        np.array(list(transformed[pred.probability])),
-                        eval_metric_info.eps,
-                    )
-
-                    _log_loss_pdf = pd.DataFrame(
-                        {"total": [len(input[alias.label])], "log_loss": [_log_loss]}
-                    )
-
-                    return _log_loss_pdf
-
-        return _construct_rf, _predict, _evaluate
-
-    def _transformEvaluate(
-        self,
-        dataset: DataFrame,
-        evaluator: Evaluator,
-        params: Optional["ParamMap"] = None,
-    ) -> List[float]:
-        """
-        Transforms and evaluates the input dataset with optional parameters in a single pass.
-
-        Parameters
-        ----------
-        dataset : :py:class:`pyspark.sql.DataFrame`
-            a dataset that contains labels/observations and predictions
-        evaluator: :py:class:`pyspark.ml.evaluation.Evaluator`
-            an evaluator user intends to use
-        params : dict, optional
-            an optional param map that overrides embedded params
-
-        Returns
-        -------
-        list of float
-            metrics
-        """
-
-        if not isinstance(evaluator, MulticlassClassificationEvaluator):
-            raise NotImplementedError(f"{evaluator} is unsupported yet.")
-
-        if (
-            evaluator.getMetricName()
-            not in MulticlassMetrics.SUPPORTED_MULTI_CLASS_METRIC_NAMES
-        ):
-            raise NotImplementedError(
-                f"{evaluator.getMetricName()} is not supported yet."
-            )
-
-        if self.getLabelCol() not in dataset.schema.names:
-            raise RuntimeError("Label column is not existing.")
-
-        dataset = dataset.withColumnRenamed(self.getLabelCol(), alias.label)
-
-        if evaluator.getMetricName() == "logLoss":
-            schema = StructType(
-                [
-                    StructField(pred.model_index, IntegerType()),
-                    StructField("total", FloatType()),
-                    StructField("log_loss", FloatType()),
-                ]
-            )
-
-            eval_metric_info = EvalMetricInfo(
-                eval_metric=transform_evaluate_metric.log_loss, eps=evaluator.getEps()
-            )
-        else:
-            schema = StructType(
-                [
-                    StructField(pred.model_index, IntegerType()),
-                    StructField("label", FloatType()),
-                    StructField("prediction", FloatType()),
-                    StructField("total", FloatType()),
-                ]
-            )
-            eval_metric_info = EvalMetricInfo(
-                eval_metric=transform_evaluate_metric.accuracy_like
-            )
-        # TBD: use toPandas and pandas df operations below
-        rows = (
-            super()
-            ._transform_evaluate_internal(dataset, schema, eval_metric_info)
-            .collect()
-        )
-
-        num_models = (
-            len(self._treelite_model) if isinstance(self._treelite_model, list) else 1
-        )
-
-        if eval_metric_info.eval_metric == transform_evaluate_metric.accuracy_like:
-            tp_by_class: List[Dict[float, float]] = [{} for _ in range(num_models)]
-            fp_by_class: List[Dict[float, float]] = [{} for _ in range(num_models)]
-            label_count_by_class: List[Dict[float, float]] = [
-                {} for _ in range(num_models)
-            ]
-            label_count = [0 for _ in range(num_models)]
-
-            for i in range(num_models):
-                for j in range(self._num_classes):
-                    tp_by_class[i][float(j)] = 0.0
-                    label_count_by_class[i][float(j)] = 0.0
-                    fp_by_class[i][float(j)] = 0.0
-
-            for row in rows:
-                label_count[row.model_index] += row.total
-                label_count_by_class[row.model_index][row.label] += row.total
-
-                if row.label == row.prediction:
-                    tp_by_class[row.model_index][row.label] += row.total
-                else:
-                    fp_by_class[row.model_index][row.prediction] += row.total
-
-            scores = []
-            for i in range(num_models):
-                metrics = MulticlassMetrics(
-                    tp=tp_by_class[i],
-                    fp=fp_by_class[i],
-                    label=label_count_by_class[i],
-                    label_count=label_count[i],
-                )
-                scores.append(metrics.evaluate(evaluator))
-        else:
-            # logLoss metric
-            label_count = [0 for _ in range(num_models)]
-            log_loss = [0.0 for _ in range(num_models)]
-            for row in rows:
-                label_count[row.model_index] += row.total
-                log_loss[row.model_index] += row.log_loss
-
-            scores = []
-            for i in range(num_models):
-                metrics = MulticlassMetrics(
-                    label_count=label_count[i],
-                    log_loss=log_loss[i],
-                )
-                scores.append(metrics.evaluate(evaluator))
-
-        return scores
->>>>>>> da44f0dc
-
 
 class LogisticRegressionClass(_CumlClass):
     @classmethod
