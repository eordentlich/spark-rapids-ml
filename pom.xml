<?xml version="1.0" encoding="UTF-8"?>
<!--
  Copyright (c) 2021, NVIDIA CORPORATION.

  Licensed under the Apache License, Version 2.0 (the "License");
  you may not use this file except in compliance with the License.
  You may obtain a copy of the License at

     http://www.apache.org/licenses/LICENSE-2.0

  Unless required by applicable law or agreed to in writing, software
  distributed under the License is distributed on an "AS IS" BASIS,
  WITHOUT WARRANTIES OR CONDITIONS OF ANY KIND, either express or implied.
  See the License for the specific language governing permissions and
  limitations under the License.
-->
<project xmlns:xsi="http://www.w3.org/2001/XMLSchema-instance"
         xmlns="http://maven.apache.org/POM/4.0.0"
         xsi:schemaLocation="http://maven.apache.org/POM/4.0.0 http://maven.apache.org/xsd/maven-4.0.0.xsd">
    <modelVersion>4.0.0</modelVersion>
    <groupId>com.nvidia</groupId>
    <artifactId>rapids-4-spark-ml_2.12</artifactId>
<<<<<<< HEAD
    <version>21.12.0</version>
=======
    <version>22.02.0-SNAPSHOT</version>
>>>>>>> 3c21f9a5
    <name>RAPIDS Accelerator for Apache Spark ML</name>
    <description>The RAPIDS cuML library for Apache Spark</description>
    <inceptionYear>2021</inceptionYear>
    <url>https://github.com/NVIDIA</url>
    <licenses>
        <license>
            <name>Apache License, Version 2.0</name>
            <url>https://www.apache.org/licenses/LICENSE-2.0.txt</url>
            <distribution>repo</distribution>
        </license>
    </licenses>

    <scm>
        <connection>scm:git:https://github.com/NVIDIA/spark-rapids-ml.git</connection>
        <developerConnection>scm:git:git@github.com:NVIDIA/spark-rapids-ml.git</developerConnection>
        <tag>HEAD</tag>
        <url>https://github.com/NVIDIA/spark-rapids-ml</url>
    </scm>

    <developers>
        <developer>
            <id>wjxiz1992</id>
            <name>Allen Xu</name>
            <email>wjxiz1992@gmail.com</email>
            <roles>
                <role>Committer</role>
            </roles>
            <timezone>+8</timezone>
        </developer>
        <developer>
            <id>rongou</id>
            <name>Rong Ou</name>
            <email>rong.ou@gmail.com</email>
            <roles>
                <role>Committer</role>
            </roles>
            <timezone>-6</timezone>
        </developer>
    </developers>

    <properties>
        <encoding>UTF-8</encoding>
        <java.version>1.8</java.version>
        <scala.version>2.12.14</scala.version>
        <scala.binary.version>2.12</scala.binary.version>
        <spark.version>3.1.2</spark.version>
        <test.java.home>${java.home}</test.java.home>
        <spark.test.webdriver.chrome.driver></spark.test.webdriver.chrome.driver>
        <spark.test.docker.keepContainer>false</spark.test.docker.keepContainer>
        <spark.test.docker.removePulledImage>true</spark.test.docker.removePulledImage>
        <CodeCacheSize>128m</CodeCacheSize>
        <build.copyDependenciesPhase>none</build.copyDependenciesPhase>
        <test.default.exclude.tags>org.apache.spark.tags.ChromeUITest</test.default.exclude.tags>
        <test.exclude.tags></test.exclude.tags>
        <test.include.tags></test.include.tags>
        <cuda.version>cuda11</cuda.version>

    </properties>

    <repositories>
        <repository>
            <id>apache-snapshots</id>
            <name>Snapshots repo for Apache</name>
            <url>https://repository.apache.org/content/repositories/snapshots/</url>
        </repository>
    </repositories>

    <dependencies>
        <!-- https://mvnrepository.com/artifact/com.nvidia/rapids-4-spark -->
        <dependency>
            <groupId>com.nvidia</groupId>
            <artifactId>rapids-4-spark_2.12</artifactId>
<<<<<<< HEAD
            <version>21.12.0</version>
=======
            <version>22.02.0-SNAPSHOT</version>
>>>>>>> 3c21f9a5
        </dependency>
        <!-- https://mvnrepository.com/artifact/ai.rapids/cudf -->
        <dependency>
            <groupId>ai.rapids</groupId>
            <artifactId>cudf</artifactId>
<<<<<<< HEAD
            <version>21.12.0</version>
=======
            <version>22.02.0-SNAPSHOT</version>
>>>>>>> 3c21f9a5
        </dependency>


        <dependency>
            <groupId>org.scala-lang</groupId>
            <artifactId>scala-library</artifactId>
            <version>${scala.version}</version>
        </dependency>
        <dependency>
            <groupId>org.apache.spark</groupId>
            <artifactId>spark-mllib_${scala.binary.version}</artifactId>
            <version>${spark.version}</version>
        </dependency>

        <!-- Test -->
        <dependency>
            <groupId>org.scalatest</groupId>
            <artifactId>scalatest_${scala.binary.version}</artifactId>
            <version>3.2.9</version>
            <scope>test</scope>
        </dependency>
        <dependency>
            <groupId>org.apache.spark</groupId>
            <artifactId>spark-catalyst_${scala.binary.version}</artifactId>
            <version>${spark.version}</version>
            <classifier>tests</classifier>
            <type>test-jar</type>
            <scope>test</scope>
        </dependency>
        <dependency>
            <groupId>org.apache.spark</groupId>
            <artifactId>spark-core_${scala.binary.version}</artifactId>
            <version>${spark.version}</version>
            <classifier>tests</classifier>
            <type>test-jar</type>
            <scope>test</scope>
        </dependency>
        <dependency>
            <groupId>org.apache.spark</groupId>
            <artifactId>spark-mllib_${scala.binary.version}</artifactId>
            <version>${spark.version}</version>
            <classifier>tests</classifier>
            <type>test-jar</type>
            <scope>test</scope>
        </dependency>
        <dependency>
            <groupId>org.apache.spark</groupId>
            <artifactId>spark-mllib-local_${scala.binary.version}</artifactId>
            <version>${spark.version}</version>
            <classifier>tests</classifier>
            <type>test-jar</type>
            <scope>test</scope>
        </dependency>
        <dependency>
            <groupId>org.apache.spark</groupId>
            <artifactId>spark-sql_${scala.binary.version}</artifactId>
            <version>${spark.version}</version>
            <classifier>tests</classifier>
            <type>test-jar</type>
            <scope>test</scope>
        </dependency>
    </dependencies>

    <build>
        <resources>
            <resource>
                <directory>${basedir}/..</directory>
                <targetPath>META-INF</targetPath>
                <includes>
                    <include>LICENSE</include>
                </includes>
            </resource>
            <resource>
                <directory>${project.build.directory}/native-deps/</directory>
            </resource>
        </resources>

        <plugins>
            <plugin>
                <groupId>org.apache.maven.plugins</groupId>
                <artifactId>maven-dependency-plugin</artifactId>
                <version>3.2.0</version>
                <executions>
                    <execution>
                        <id>generate-test-classpath</id>
                        <phase>test-compile</phase>
                        <goals>
                            <goal>build-classpath</goal>
                        </goals>
                        <configuration>
                            <includeScope>test</includeScope>
                            <outputProperty>test_classpath</outputProperty>
                        </configuration>
                    </execution>
                </executions>
            </plugin>

            <plugin>
                <groupId>net.alchim31.maven</groupId>
                <artifactId>scala-maven-plugin</artifactId>
                <version>4.5.4</version>
                <executions>
                    <execution>
                        <id>scala-compile-first</id>
                        <goals>
                            <goal>compile</goal>
                        </goals>
                    </execution>
                    <execution>
                        <id>scala-test-compile-first</id>
                        <goals>
                            <goal>testCompile</goal>
                        </goals>
                    </execution>
                    <execution>
                        <id>attach-scaladocs</id>
                        <phase>verify</phase>
                        <goals>
                            <goal>doc-jar</goal>
                        </goals>
                    </execution>
                </executions>
                <configuration>
                    <scalaVersion>${scala.version}</scalaVersion>
                    <checkMultipleScalaVersions>true</checkMultipleScalaVersions>
                    <failOnMultipleScalaVersions>true</failOnMultipleScalaVersions>
                    <recompileMode>incremental</recompileMode>
                    <args>
                        <arg>-unchecked</arg>
                        <arg>-deprecation</arg>
                        <arg>-feature</arg>
                        <arg>-explaintypes</arg>
                        <arg>-target:jvm-1.8</arg>
                        <arg>-Xfatal-warnings</arg>
                        <arg>-Ywarn-unused:imports</arg>
                        <arg>-P:silencer:globalFilters=.*deprecated.*</arg>
                    </args>
                    <jvmArgs>
                        <jvmArg>-Xss128m</jvmArg>
                        <jvmArg>-Xms4g</jvmArg>
                        <jvmArg>-Xmx4g</jvmArg>
                        <jvmArg>-XX:MaxMetaspaceSize=2g</jvmArg>
                        <jvmArg>-XX:ReservedCodeCacheSize=${CodeCacheSize}</jvmArg>
                    </jvmArgs>
                    <javacArgs>
                        <javacArg>-source</javacArg>
                        <javacArg>${java.version}</javacArg>
                        <javacArg>-target</javacArg>
                        <javacArg>${java.version}</javacArg>
                        <javacArg>-Xlint:all,-serial,-path,-try</javacArg>
                    </javacArgs>
                    <compilerPlugins>
                        <compilerPlugin>
                            <groupId>com.github.ghik</groupId>
                            <artifactId>silencer-plugin_${scala.version}</artifactId>
                            <version>1.7.5</version>
                        </compilerPlugin>
                    </compilerPlugins>
                </configuration>
            </plugin>
            <plugin>
                <groupId>org.scalatest</groupId>
                <artifactId>scalatest-maven-plugin</artifactId>
                <version>2.0.2</version>
                <configuration>
                    <reportsDirectory>${project.build.directory}/surefire-reports</reportsDirectory>
                    <junitxml>.</junitxml>
                    <filereports>SparkMLTestSuite.txt</filereports>
                    <argLine>-ea -Xmx4g -Xss4m -XX:MaxMetaspaceSize=2g -XX:ReservedCodeCacheSize=${CodeCacheSize} -Dio.netty.tryReflectionSetAccessible=true</argLine>
                    <stderr/>
                    <environmentVariables>
                        <SPARK_PREPEND_CLASSES>1</SPARK_PREPEND_CLASSES>
                        <SPARK_SCALA_VERSION>${scala.binary.version}</SPARK_SCALA_VERSION>
                        <SPARK_TESTING>1</SPARK_TESTING>
                        <JAVA_HOME>${test.java.home}</JAVA_HOME>
                    </environmentVariables>
                    <systemProperties>
                        <log4j.configuration>file:src/test/resources/log4j.properties</log4j.configuration>
                        <derby.system.durability>test</derby.system.durability>
                        <java.awt.headless>true</java.awt.headless>
                        <java.io.tmpdir>${project.build.directory}/tmp</java.io.tmpdir>
                        <spark.test.home>${spark.test.home}</spark.test.home>
                        <spark.testing>1</spark.testing>
                        <spark.ui.enabled>false</spark.ui.enabled>
                        <spark.ui.showConsoleProgress>false</spark.ui.showConsoleProgress>
                        <spark.unsafe.exceptionOnMemoryLeak>true</spark.unsafe.exceptionOnMemoryLeak>
                        <spark.test.webdriver.chrome.driver>${spark.test.webdriver.chrome.driver}</spark.test.webdriver.chrome.driver>
                        <spark.test.docker.keepContainer>${spark.test.docker.keepContainer}</spark.test.docker.keepContainer>
                        <spark.test.docker.removePulledImage>${spark.test.docker.removePulledImage}</spark.test.docker.removePulledImage>
                        <!-- Needed by sql/hive tests. -->
                        <test.src.tables>__not_used__</test.src.tables>
                    </systemProperties>
                    <tagsToExclude>${test.exclude.tags},${test.default.exclude.tags}</tagsToExclude>
                    <tagsToInclude>${test.include.tags}</tagsToInclude>
                </configuration>
                <executions>
                    <execution>
                        <id>test</id>
                        <goals>
                            <goal>test</goal>
                        </goals>
                    </execution>
                </executions>
            </plugin>

            <plugin>
                <groupId>org.apache.maven.plugins</groupId>
                <artifactId>maven-compiler-plugin</artifactId>
                <version>3.8.1</version>
                <configuration>
                    <source>${java.version}</source>
                    <target>${java.version}</target>
                </configuration>
                <executions>
                    <execution>
                        <phase>compile</phase>
                        <goals>
                            <goal>compile</goal>
                        </goals>
                    </execution>
                </executions>
            </plugin>

            <plugin>
                <groupId>org.apache.maven.plugins</groupId>
                <artifactId>maven-clean-plugin</artifactId>
                <version>3.1.0</version>
                <configuration>
                    <filesets>
                        <fileset>
                            <directory>work</directory>
                        </fileset>
                        <fileset>
                            <directory>checkpoint</directory>
                        </fileset>
                        <fileset>
                            <directory>lib_managed</directory>
                        </fileset>
                        <fileset>
                            <directory>metastore_db</directory>
                        </fileset>
                        <fileset>
                            <directory>spark-warehouse</directory>
                        </fileset>
                    </filesets>
                </configuration>
            </plugin>

            <plugin>
                <groupId>org.apache.maven.plugins</groupId>
                <artifactId>maven-antrun-plugin</artifactId>
                <version>3.0.0</version>
                <executions>
                    <execution>
                        <id>ninja</id>
                        <phase>validate</phase>
                        <goals>
                            <goal>run</goal>
                        </goals>
                        <configuration>
                            <target>
                                <exec executable="cmake" failonerror="true">
                                    <arg line="-S ${basedir}/native/ -B ${project.build.directory}/native -GNinja"/>
                                </exec>
                                <exec executable="ninja" dir="${project.build.directory}/native" failonerror="true">
                                    <arg line="-v -j 2"/>
                                </exec>
                            </target>
                        </configuration>
                    </execution>
                </executions>
            </plugin>
            <plugin>
                <groupId>org.apache.maven.plugins</groupId>
                <artifactId>maven-resources-plugin</artifactId>
                <version>2.4.3</version>
                <executions>
                    <execution>
                        <id>copy-native-libs</id>
                        <phase>validate</phase>
                        <goals>
                            <goal>copy-resources</goal>
                        </goals>
                        <configuration>
                            <overwrite>true</overwrite>
                            <outputDirectory>
                                ${project.build.directory}/native-deps/${os.arch}/${os.name}
                            </outputDirectory>
                            <resources>
                                <resource>
                                    <directory>${project.build.directory}/native/lib</directory>
                                    <includes>
                                        <include>librapidsml_jni.so</include>
                                    </includes>
                                </resource>
                            </resources>
                        </configuration>
                    </execution>
                </executions>
            </plugin>
            <plugin>
                    <groupId>org.apache.rat</groupId>
                    <artifactId>apache-rat-plugin</artifactId>
                    <version>0.13</version>
                    <configuration>
                        <consoleOutput>${rat.consoleOutput}</consoleOutput>
                    
                    <excludes>
                        <exclude>**/*.md</exclude>
                        <exclude>**/*.iml</exclude>
                        <exclude>NOTICE-binary</exclude>
                        <exclude>docs/dev/idea-code-style-settings.xml</exclude>
                        <exclude>pom.xml.asc</exclude>
                        <exclude>*.jar</exclude>
                        <exclude>**/src/main/resources/META-INF/services/*</exclude>
                        <exclude>**/src/test/resources/**</exclude>
                        <exclude>dependency-reduced-pom.xml</exclude>
                        <exclude>**/.*/**</exclude>
                        <exclude>src/main/java/com/nvidia/spark/rapids/format/*</exclude>
                        <exclude>native/src/CMakeFiles/**</exclude>
                        <exclude>native/src/cmake_install.cmake</exclude>
                        <exclude>native/src/Makefile</exclude>
                        <!-- Apache Rat excludes target folder for projects that are included by
                        default, but there are some projects that are conditionally included.  -->
                        <exclude>**/target/**/*</exclude>
                    </excludes>
                
                    </configuration>
                    <executions>
                        <execution>
                            <phase>verify</phase>
                            <goals>
                                <goal>check</goal>
                            </goals>
                        </execution>
                    </executions>
                </plugin>
        </plugins>
    </build>
</project><|MERGE_RESOLUTION|>--- conflicted
+++ resolved
@@ -20,11 +20,7 @@
     <modelVersion>4.0.0</modelVersion>
     <groupId>com.nvidia</groupId>
     <artifactId>rapids-4-spark-ml_2.12</artifactId>
-<<<<<<< HEAD
-    <version>21.12.0</version>
-=======
     <version>22.02.0-SNAPSHOT</version>
->>>>>>> 3c21f9a5
     <name>RAPIDS Accelerator for Apache Spark ML</name>
     <description>The RAPIDS cuML library for Apache Spark</description>
     <inceptionYear>2021</inceptionYear>
@@ -97,21 +93,13 @@
         <dependency>
             <groupId>com.nvidia</groupId>
             <artifactId>rapids-4-spark_2.12</artifactId>
-<<<<<<< HEAD
-            <version>21.12.0</version>
-=======
             <version>22.02.0-SNAPSHOT</version>
->>>>>>> 3c21f9a5
         </dependency>
         <!-- https://mvnrepository.com/artifact/ai.rapids/cudf -->
         <dependency>
             <groupId>ai.rapids</groupId>
             <artifactId>cudf</artifactId>
-<<<<<<< HEAD
-            <version>21.12.0</version>
-=======
             <version>22.02.0-SNAPSHOT</version>
->>>>>>> 3c21f9a5
         </dependency>
 
 
